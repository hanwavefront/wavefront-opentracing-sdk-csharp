--- conflicted
+++ resolved
@@ -42,11 +42,8 @@
         private readonly PropagatorRegistry registry = new PropagatorRegistry();
         private readonly IReporter reporter;
         private readonly IList<ISampler> samplers;
-<<<<<<< HEAD
         private readonly ISet<string> redMetricsCustomTagKeys;
-=======
         private readonly ApplicationTags applicationTags;
->>>>>>> 831e6a72
 
         private readonly IMetricsRoot metricsRoot;
         private readonly AppMetricsTaskScheduler metricsScheduler;
@@ -218,12 +215,8 @@
             this.reporter = reporter;
             Tags = tags;
             this.samplers = samplers;
-<<<<<<< HEAD
             this.redMetricsCustomTagKeys = redMetricsCustomTagKeys;
-            applicationServicePrefix = $"{applicationTags.Application}.{applicationTags.Service}.";
-=======
             this.applicationTags = applicationTags;
->>>>>>> 831e6a72
 
             WavefrontSpanReporter spanReporter = GetWavefrontSpanReporter(reporter);
             if (spanReporter != null)
@@ -387,7 +380,6 @@
 
             var keys = new List<string> { OperationNameTag, Constants.ComponentTagKey };
             var values = new List<string> { span.GetOperationName(), span.GetComponentTagValue() };
-<<<<<<< HEAD
 
             if (redMetricsCustomTagKeys.Count > 0)
             {
@@ -402,10 +394,6 @@
                     }
                 }
             }
-
-            var pointTags = new MetricTags(keys.ToArray(), values.ToArray());
-            var namePrefix = applicationServicePrefix + span.GetOperationName();
-=======
 
             string application = OverrideWithSingleValuedSpanTag(span, keys, values,
                 Constants.ApplicationTagKey, applicationTags.Application);
@@ -419,7 +407,6 @@
             var pointTags = new MetricTags(keys.ToArray(), values.ToArray());
 
             string metricNamePrefix = $"{application}.{service}.{span.GetOperationName()}";
->>>>>>> 831e6a72
             metricsRoot.Measure.Counter.Increment(new CounterOptions
             {
                 Name = metricNamePrefix + InvocationSuffix,
